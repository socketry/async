--- conflicted
+++ resolved
@@ -49,15 +49,10 @@
 			self.signal unless self.empty?
 		end
 		
-<<<<<<< HEAD
 		def enqueue(*items)
 			@items.concat(items)
 			
 			self.signal unless self.empty?
-=======
-		def <<(item)
-			enqueue(item)
->>>>>>> 5fa36dc2
 		end
 		
 		def dequeue
